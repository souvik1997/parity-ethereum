--- conflicted
+++ resolved
@@ -425,13 +425,8 @@
 			data: data.to_vec(),
 		};
 
-<<<<<<< HEAD
 		let mut ex = Executive::from_parent(self.state, self.info, self.engine, self.factory, self.depth);
-		ex.call(&params, self.substate, BytesRef::Fixed(output))
-=======
-		let mut ex = Executive::from_parent(self.state, self.info, self.engine, self.depth);
 		ex.call(&params, self.substate, BytesRef::Fixed(output)).map(|gas_left| gas + gas_left)
->>>>>>> 6ab0ec10
 	}
 
 	fn extcode(&self, address: &Address) -> Vec<u8> {

// Copyright 2015-2019 Parity Technologies (UK) Ltd.
// This file is part of Parity Ethereum.

// Parity Ethereum is free software: you can redistribute it and/or modify
// it under the terms of the GNU General Public License as published by
// the Free Software Foundation, either version 3 of the License, or
// (at your option) any later version.

// Parity Ethereum is distributed in the hope that it will be useful,
// but WITHOUT ANY WARRANTY; without even the implied warranty of
// MERCHANTABILITY or FITNESS FOR A PARTICULAR PURPOSE.  See the
// GNU General Public License for more details.

// You should have received a copy of the GNU General Public License
// along with Parity Ethereum.  If not, see <http://www.gnu.org/licenses/>.

use std::cmp;
use std::collections::HashSet;

use api::{ETH_PROTOCOL, WARP_SYNC_PROTOCOL_ID};
use bytes::Bytes;
use ethereum_types::H256;
use fastmap::H256FastSet;
<<<<<<< HEAD
use network::{PeerId, PacketId, ProtocolId};
use network::client_version::ClientCapabilities;
=======
use network::{PeerId};
>>>>>>> 81022bfd
use rand::Rng;
use rlp::{Encodable, RlpStream};
use sync_io::SyncIo;
use types::transaction::SignedTransaction;
use types::BlockNumber;
use types::blockchain_info::BlockChainInfo;

use super::syncpacketid::{SyncPacketId, SyncPacketId::*};
use super::{
	random,
	ChainSync,
	MAX_TRANSACTION_PACKET_SIZE,
	MAX_PEER_LAG_PROPAGATION,
	MAX_PEERS_PROPAGATION,
	MIN_PEERS_PROPAGATION,
};

<<<<<<< HEAD
=======
/// Checks if peer is able to process service transactions
fn accepts_service_transaction(client_id: &str) -> bool {
	// Parity versions starting from this will accept service-transactions
	const SERVICE_TRANSACTIONS_VERSION: (u32, u32) = (1u32, 6u32);
	// Parity client string prefix
	const LEGACY_CLIENT_ID_PREFIX: &'static str = "Parity/";
	const PARITY_CLIENT_ID_PREFIX: &'static str = "Parity-Ethereum/";
	const VERSION_PREFIX: &'static str = "/v";

	let idx = client_id.rfind(VERSION_PREFIX).map(|idx| idx + VERSION_PREFIX.len()).unwrap_or(client_id.len());
	let splitted = if client_id.starts_with(LEGACY_CLIENT_ID_PREFIX) || client_id.starts_with(PARITY_CLIENT_ID_PREFIX) {
		client_id[idx..].split('.')
	} else {
		return false;
	};

	let ver: Vec<u32> = splitted
			.take(2)
			.filter_map(|s| s.parse().ok())
			.collect();
	ver.len() == 2 && (ver[0] > SERVICE_TRANSACTIONS_VERSION.0 || (ver[0] == SERVICE_TRANSACTIONS_VERSION.0 && ver[1] >= SERVICE_TRANSACTIONS_VERSION.1))
}

>>>>>>> 81022bfd
/// The Chain Sync Propagator: propagates data to peers
pub struct SyncPropagator;

impl SyncPropagator {
	/// propagates latest block to a set of peers
	pub fn propagate_blocks(sync: &mut ChainSync, chain_info: &BlockChainInfo, io: &mut SyncIo, blocks: &[H256], peers: &[PeerId]) -> usize {
		trace!(target: "sync", "Sending NewBlocks to {:?}", peers);
		let sent = peers.len();
		let mut send_packet = |io: &mut SyncIo, rlp: Bytes| {
			for peer_id in peers {
<<<<<<< HEAD
				SyncPropagator::send_packet(io, ETH_PROTOCOL, *peer_id, NEW_BLOCK_PACKET, rlp.clone());
=======
				SyncPropagator::send_packet(io, *peer_id, NewBlockPacket, rlp.clone());
>>>>>>> 81022bfd
				if let Some(ref mut peer) = sync.peers.get_mut(peer_id) {
					peer.latest_hash = chain_info.best_block_hash.clone();
				}
			}
		};

		if blocks.is_empty() {
			let rlp =  ChainSync::create_latest_block_rlp(io.chain());
			send_packet(io, rlp);
		} else {
			for h in blocks {
				let rlp =  ChainSync::create_new_block_rlp(io.chain(), h);
				send_packet(io, rlp);
			}
		}

		sent
	}

	/// propagates new known hashes to all peers
	pub fn propagate_new_hashes(sync: &mut ChainSync, chain_info: &BlockChainInfo, io: &mut SyncIo, peers: &[PeerId]) -> usize {
		trace!(target: "sync", "Sending NewHashes to {:?}", peers);
		let last_parent = *io.chain().best_block_header().parent_hash();
		let best_block_hash = chain_info.best_block_hash;
		let rlp = match ChainSync::create_new_hashes_rlp(io.chain(), &last_parent, &best_block_hash) {
			Some(rlp) => rlp,
			None => return 0
		};

		let sent = peers.len();
		for peer_id in peers {
			if let Some(ref mut peer) = sync.peers.get_mut(peer_id) {
				peer.latest_hash = best_block_hash;
			}
<<<<<<< HEAD
			SyncPropagator::send_packet(io, ETH_PROTOCOL, *peer_id, NEW_BLOCK_HASHES_PACKET, rlp.clone());
=======
			SyncPropagator::send_packet(io, *peer_id, NewBlockHashesPacket, rlp.clone());
>>>>>>> 81022bfd
		}
		sent
	}

	/// propagates new transactions to all peers
	pub fn propagate_new_transactions<F: FnMut() -> bool>(sync: &mut ChainSync, io: &mut SyncIo, mut should_continue: F) -> usize {
		// Early out if nobody to send to.
		if sync.peers.is_empty() {
			return 0;
		}

		let transactions = io.chain().transactions_to_propagate();
		if transactions.is_empty() {
			return 0;
		}

		if !should_continue() {
			return 0;
		}

		let (transactions, service_transactions): (Vec<_>, Vec<_>) = transactions.iter()
			.map(|tx| tx.signed())
			.partition(|tx| !tx.gas_price.is_zero());

		// usual transactions could be propagated to all peers
		let mut affected_peers = HashSet::new();
		if !transactions.is_empty() {
			let peers = SyncPropagator::select_peers_for_transactions(sync, |_| true);
			affected_peers = SyncPropagator::propagate_transactions_to_peers(
				sync, io, peers, transactions, &mut should_continue,
			);
		}

		// most of times service_transactions will be empty
		// => there's no need to merge packets
		if !service_transactions.is_empty() {
			let service_transactions_peers = SyncPropagator::select_peers_for_transactions(sync, |peer_id| io.peer_version(*peer_id).accepts_service_transaction());
			let service_transactions_affected_peers = SyncPropagator::propagate_transactions_to_peers(
				sync, io, service_transactions_peers, service_transactions, &mut should_continue
			);
			affected_peers.extend(&service_transactions_affected_peers);
		}

		affected_peers.len()
	}

	fn propagate_transactions_to_peers<F: FnMut() -> bool>(
		sync: &mut ChainSync,
		io: &mut SyncIo,
		peers: Vec<PeerId>,
		transactions: Vec<&SignedTransaction>,
		mut should_continue: F,
	) -> HashSet<PeerId> {
		let all_transactions_hashes = transactions.iter()
			.map(|tx| tx.hash())
			.collect::<H256FastSet>();
		let all_transactions_rlp = {
			let mut packet = RlpStream::new_list(transactions.len());
			for tx in &transactions { packet.append(&**tx); }
			packet.out()
		};

		// Clear old transactions from stats
		sync.transactions_stats.retain(&all_transactions_hashes);

		let send_packet = |io: &mut SyncIo, peer_id: PeerId, sent: usize, rlp: Bytes| {
			let size = rlp.len();
<<<<<<< HEAD
			SyncPropagator::send_packet(io, ETH_PROTOCOL, peer_id, TRANSACTIONS_PACKET, rlp);
=======
			SyncPropagator::send_packet(io, peer_id, TransactionsPacket, rlp);
>>>>>>> 81022bfd
			trace!(target: "sync", "{:02} <- Transactions ({} entries; {} bytes)", peer_id, sent, size);
		};

		let block_number = io.chain().chain_info().best_block_number;
		let mut sent_to_peers = HashSet::new();
		let mut max_sent = 0;

		// for every peer construct and send transactions packet
		for peer_id in peers {
			if !should_continue() {
				debug!(target: "sync", "Sent up to {} transactions to {} peers.", max_sent, sent_to_peers.len());
				return sent_to_peers;
			}

			let stats = &mut sync.transactions_stats;
			let peer_info = sync.peers.get_mut(&peer_id)
				.expect("peer_id is form peers; peers is result of select_peers_for_transactions; select_peers_for_transactions selects peers from self.peers; qed");

			// Send all transactions, if the peer doesn't know about anything
			if peer_info.last_sent_transactions.is_empty() {
				// update stats
				for hash in &all_transactions_hashes {
					let id = io.peer_session_info(peer_id).and_then(|info| info.id);
					stats.propagated(hash, id, block_number);
				}
				peer_info.last_sent_transactions = all_transactions_hashes.clone();

				send_packet(io, peer_id, all_transactions_hashes.len(), all_transactions_rlp.clone());
				sent_to_peers.insert(peer_id);
				max_sent = cmp::max(max_sent, all_transactions_hashes.len());
				continue;
			}

			// Get hashes of all transactions to send to this peer
			let to_send = all_transactions_hashes.difference(&peer_info.last_sent_transactions)
				.cloned()
				.collect::<HashSet<_>>();
			if to_send.is_empty() {
				continue;
			}

			// Construct RLP
			let (packet, to_send) = {
				let mut to_send = to_send;
				let mut packet = RlpStream::new();
				packet.begin_unbounded_list();
				let mut pushed = 0;
				for tx in &transactions {
					let hash = tx.hash();
					if to_send.contains(&hash) {
						let mut transaction = RlpStream::new();
						tx.rlp_append(&mut transaction);
						let appended = packet.append_raw_checked(&transaction.drain(), 1, MAX_TRANSACTION_PACKET_SIZE);
						if !appended {
							// Maximal packet size reached just proceed with sending
							debug!(target: "sync", "Transaction packet size limit reached. Sending incomplete set of {}/{} transactions.", pushed, to_send.len());
							to_send = to_send.into_iter().take(pushed).collect();
							break;
						}
						pushed += 1;
					}
				}
				packet.complete_unbounded_list();
				(packet, to_send)
			};

			// Update stats
			let id = io.peer_session_info(peer_id).and_then(|info| info.id);
			for hash in &to_send {
				// update stats
				stats.propagated(hash, id, block_number);
			}

			peer_info.last_sent_transactions = all_transactions_hashes
				.intersection(&peer_info.last_sent_transactions)
				.chain(&to_send)
				.cloned()
				.collect();
			send_packet(io, peer_id, to_send.len(), packet.out());
			sent_to_peers.insert(peer_id);
			max_sent = cmp::max(max_sent, to_send.len());

		}

		debug!(target: "sync", "Sent up to {} transactions to {} peers.", max_sent, sent_to_peers.len());
		sent_to_peers
	}

	pub fn propagate_latest_blocks(sync: &mut ChainSync, io: &mut SyncIo, sealed: &[H256]) {
		let chain_info = io.chain().chain_info();
		if (((chain_info.best_block_number as i64) - (sync.last_sent_block_number as i64)).abs() as BlockNumber) < MAX_PEER_LAG_PROPAGATION {
			let peers = sync.get_lagging_peers(&chain_info);
			if sealed.is_empty() {
				let hashes = SyncPropagator::propagate_new_hashes(sync, &chain_info, io, &peers);
				let peers = ChainSync::select_random_peers(&peers);
				let blocks = SyncPropagator::propagate_blocks(sync, &chain_info, io, sealed, &peers);
				if blocks != 0 || hashes != 0 {
					trace!(target: "sync", "Sent latest {} blocks and {} hashes to peers.", blocks, hashes);
				}
			} else {
				SyncPropagator::propagate_blocks(sync, &chain_info, io, sealed, &peers);
				SyncPropagator::propagate_new_hashes(sync, &chain_info, io, &peers);
				trace!(target: "sync", "Sent sealed block to all peers");
			};
		}
		sync.last_sent_block_number = chain_info.best_block_number;
	}

	/// Distribute valid proposed blocks to subset of current peers.
	pub fn propagate_proposed_blocks(sync: &mut ChainSync, io: &mut SyncIo, proposed: &[Bytes]) {
		let peers = sync.get_consensus_peers();
		trace!(target: "sync", "Sending proposed blocks to {:?}", peers);
		for block in proposed {
			let rlp = ChainSync::create_block_rlp(
				block,
				io.chain().chain_info().total_difficulty
			);
			for peer_id in &peers {
<<<<<<< HEAD
				SyncPropagator::send_packet(io, ETH_PROTOCOL, *peer_id, NEW_BLOCK_PACKET, rlp.clone());
=======
				SyncPropagator::send_packet(io, *peer_id, NewBlockPacket, rlp.clone());
>>>>>>> 81022bfd
			}
		}
	}

	/// Broadcast consensus message to peers.
	pub fn propagate_consensus_packet(sync: &mut ChainSync, io: &mut SyncIo, packet: Bytes) {
		let lucky_peers = ChainSync::select_random_peers(&sync.get_consensus_peers());
		trace!(target: "sync", "Sending consensus packet to {:?}", lucky_peers);
		for peer_id in lucky_peers {
<<<<<<< HEAD
			SyncPropagator::send_packet(io, WARP_SYNC_PROTOCOL_ID, peer_id, CONSENSUS_DATA_PACKET, packet.clone());
=======
			SyncPropagator::send_packet(io, peer_id, ConsensusDataPacket, packet.clone());
>>>>>>> 81022bfd
		}
	}

	/// Broadcast private transaction message to peers.
<<<<<<< HEAD
	pub fn propagate_private_transaction(sync: &mut ChainSync, io: &mut SyncIo, transaction_hash: H256, protocol: ProtocolId, packet_id: PacketId, packet: Bytes) {
=======
	pub fn propagate_private_transaction(sync: &mut ChainSync, io: &mut SyncIo, transaction_hash: H256, packet_id: SyncPacketId, packet: Bytes) {
>>>>>>> 81022bfd
		let lucky_peers = ChainSync::select_random_peers(&sync.get_private_transaction_peers(&transaction_hash));
		if lucky_peers.is_empty() {
			error!(target: "privatetx", "Cannot propagate the packet, no peers with private tx enabled connected");
		} else {
			trace!(target: "privatetx", "Sending private transaction packet to {:?}", lucky_peers);
			for peer_id in lucky_peers {
				if let Some(ref mut peer) = sync.peers.get_mut(&peer_id) {
					peer.last_sent_private_transactions.insert(transaction_hash);
				}
				SyncPropagator::send_packet(io, protocol, peer_id, packet_id, packet.clone());
			}
		}
	}

	fn select_peers_for_transactions<F>(sync: &ChainSync, filter: F) -> Vec<PeerId>
		where F: Fn(&PeerId) -> bool {
		// sqrt(x)/x scaled to max u32
		let fraction = ((sync.peers.len() as f64).powf(-0.5) * (u32::max_value() as f64).round()) as u32;
		let small = sync.peers.len() < MIN_PEERS_PROPAGATION;

		let mut random = random::new();
		sync.peers.keys()
			.cloned()
			.filter(filter)
			.filter(|_| small || random.next_u32() < fraction)
			.take(MAX_PEERS_PROPAGATION)
			.collect()
	}

	/// Generic packet sender
<<<<<<< HEAD
	pub fn send_packet(sync: &mut SyncIo, protocol: ProtocolId, peer_id: PeerId, packet_id: PacketId, packet: Bytes) {
		if let Err(e) = sync.send_protocol(protocol, peer_id, packet_id, packet) {
=======
	pub fn send_packet(sync: &mut SyncIo, peer_id: PeerId, packet_id: SyncPacketId, packet: Bytes) {
		if let Err(e) = sync.send(peer_id, packet_id, packet) {
>>>>>>> 81022bfd
			debug!(target:"sync", "Error sending packet: {:?}", e);
			sync.disconnect_peer(peer_id);
		}
	}
}

#[cfg(test)]
mod tests {
	use ethcore::client::{BlockInfo, ChainInfo, EachBlockWith, TestBlockChainClient};
	use parking_lot::RwLock;
	use rlp::{Rlp};
	use std::collections::{VecDeque};
	use tests::helpers::{TestIo};
	use tests::snapshot::TestSnapshotService;

	use super::{*, super::{*, tests::*}};

	#[test]
	fn sends_new_hashes_to_lagging_peer() {
		let mut client = TestBlockChainClient::new();
		client.add_blocks(100, EachBlockWith::Uncle);
		let queue = RwLock::new(VecDeque::new());
		let mut sync = dummy_sync_with_peer(client.block_hash_delta_minus(5), &client);
		let chain_info = client.chain_info();
		let ss = TestSnapshotService::new();
		let mut io = TestIo::new(&mut client, &ss, &queue, None);

		let peers = sync.get_lagging_peers(&chain_info);
		let peer_count = SyncPropagator::propagate_new_hashes(&mut sync, &chain_info, &mut io, &peers);

		// 1 message should be send
		assert_eq!(1, io.packets.len());
		// 1 peer should be updated
		assert_eq!(1, peer_count);
		// NEW_BLOCK_HASHES_PACKET
		assert_eq!(0x01, io.packets[0].packet_id);
	}

	#[test]
	fn sends_latest_block_to_lagging_peer() {
		let mut client = TestBlockChainClient::new();
		client.add_blocks(100, EachBlockWith::Uncle);
		let queue = RwLock::new(VecDeque::new());
		let mut sync = dummy_sync_with_peer(client.block_hash_delta_minus(5), &client);
		let chain_info = client.chain_info();
		let ss = TestSnapshotService::new();
		let mut io = TestIo::new(&mut client, &ss, &queue, None);
		let peers = sync.get_lagging_peers(&chain_info);
		let peer_count = SyncPropagator::propagate_blocks(&mut sync, &chain_info, &mut io, &[], &peers);

		// 1 message should be send
		assert_eq!(1, io.packets.len());
		// 1 peer should be updated
		assert_eq!(1, peer_count);
		// NEW_BLOCK_PACKET
		assert_eq!(0x07, io.packets[0].packet_id);
	}

	#[test]
	fn sends_sealed_block() {
		let mut client = TestBlockChainClient::new();
		client.add_blocks(100, EachBlockWith::Uncle);
		let queue = RwLock::new(VecDeque::new());
		let hash = client.block_hash(BlockId::Number(99)).unwrap();
		let mut sync = dummy_sync_with_peer(client.block_hash_delta_minus(5), &client);
		let chain_info = client.chain_info();
		let ss = TestSnapshotService::new();
		let mut io = TestIo::new(&mut client, &ss, &queue, None);
		let peers = sync.get_lagging_peers(&chain_info);
		let peer_count = SyncPropagator::propagate_blocks(&mut sync ,&chain_info, &mut io, &[hash.clone()], &peers);

		// 1 message should be send
		assert_eq!(1, io.packets.len());
		// 1 peer should be updated
		assert_eq!(1, peer_count);
		// NEW_BLOCK_PACKET
		assert_eq!(0x07, io.packets[0].packet_id);
	}

	#[test]
	fn sends_proposed_block() {
		let mut client = TestBlockChainClient::new();
		client.add_blocks(2, EachBlockWith::Uncle);
		let queue = RwLock::new(VecDeque::new());
		let block = client.block(BlockId::Latest).unwrap().into_inner();
		let mut sync = ChainSync::new(SyncConfig::default(), &client, None);
		sync.peers.insert(0,
			PeerInfo {
				// Messaging protocol
				protocol_version: 2,
				genesis: H256::zero(),
				network_id: 0,
				latest_hash: client.block_hash_delta_minus(1),
				difficulty: None,
				asking: PeerAsking::Nothing,
				asking_blocks: Vec::new(),
				asking_hash: None,
				ask_time: Instant::now(),
				last_sent_transactions: Default::default(),
				last_sent_private_transactions: Default::default(),
				expired: false,
				private_tx_enabled: false,
				confirmation: ForkConfirmation::Confirmed,
				snapshot_number: None,
				snapshot_hash: None,
				asking_snapshot_data: None,
				block_set: None,
				client_version: ClientVersion::from(""),
			});
		let ss = TestSnapshotService::new();
		let mut io = TestIo::new(&mut client, &ss, &queue, None);
		SyncPropagator::propagate_proposed_blocks(&mut sync, &mut io, &[block]);

		// 1 message should be sent
		assert_eq!(1, io.packets.len());
		// NEW_BLOCK_PACKET
		assert_eq!(0x07, io.packets[0].packet_id);
	}

	#[test]
	fn propagates_transactions() {
		let mut client = TestBlockChainClient::new();
		client.add_blocks(100, EachBlockWith::Uncle);
		client.insert_transaction_to_queue();
		let mut sync = dummy_sync_with_peer(client.block_hash_delta_minus(1), &client);
		let queue = RwLock::new(VecDeque::new());
		let ss = TestSnapshotService::new();
		let mut io = TestIo::new(&mut client, &ss, &queue, None);
		let peer_count = SyncPropagator::propagate_new_transactions(&mut sync, &mut io, || true);
		// Try to propagate same transactions for the second time
		let peer_count2 = SyncPropagator::propagate_new_transactions(&mut sync, &mut io, || true);
		// Even after new block transactions should not be propagated twice
		sync.chain_new_blocks(&mut io, &[], &[], &[], &[], &[], &[]);
		// Try to propagate same transactions for the third time
		let peer_count3 = SyncPropagator::propagate_new_transactions(&mut sync, &mut io, || true);

		// 1 message should be send
		assert_eq!(1, io.packets.len());
		// 1 peer should be updated but only once
		assert_eq!(1, peer_count);
		assert_eq!(0, peer_count2);
		assert_eq!(0, peer_count3);
		// TRANSACTIONS_PACKET
		assert_eq!(0x02, io.packets[0].packet_id);
	}

	#[test]
	fn does_not_propagate_new_transactions_after_new_block() {
		let mut client = TestBlockChainClient::new();
		client.add_blocks(100, EachBlockWith::Uncle);
		client.insert_transaction_to_queue();
		let mut sync = dummy_sync_with_peer(client.block_hash_delta_minus(1), &client);
		let queue = RwLock::new(VecDeque::new());
		let ss = TestSnapshotService::new();
		let mut io = TestIo::new(&mut client, &ss, &queue, None);
		let peer_count = SyncPropagator::propagate_new_transactions(&mut sync, &mut io, || true);
		io.chain.insert_transaction_to_queue();
		// New block import should not trigger propagation.
		// (we only propagate on timeout)
		sync.chain_new_blocks(&mut io, &[], &[], &[], &[], &[], &[]);

		// 2 message should be send
		assert_eq!(1, io.packets.len());
		// 1 peer should receive the message
		assert_eq!(1, peer_count);
		// TRANSACTIONS_PACKET
		assert_eq!(0x02, io.packets[0].packet_id);
	}

	#[test]
	fn does_not_fail_for_no_peers() {
		let mut client = TestBlockChainClient::new();
		client.add_blocks(100, EachBlockWith::Uncle);
		client.insert_transaction_to_queue();
		// Sync with no peers
		let mut sync = ChainSync::new(SyncConfig::default(), &client, None);
		let queue = RwLock::new(VecDeque::new());
		let ss = TestSnapshotService::new();
		let mut io = TestIo::new(&mut client, &ss, &queue, None);
		let peer_count = SyncPropagator::propagate_new_transactions(&mut sync, &mut io, || true);
		sync.chain_new_blocks(&mut io, &[], &[], &[], &[], &[], &[]);
		// Try to propagate same transactions for the second time
		let peer_count2 = SyncPropagator::propagate_new_transactions(&mut sync, &mut io, || true);

		assert_eq!(0, io.packets.len());
		assert_eq!(0, peer_count);
		assert_eq!(0, peer_count2);
	}

	#[test]
	fn propagates_transactions_without_alternating() {
		let mut client = TestBlockChainClient::new();
		client.add_blocks(100, EachBlockWith::Uncle);
		client.insert_transaction_to_queue();
		let mut sync = dummy_sync_with_peer(client.block_hash_delta_minus(1), &client);
		let queue = RwLock::new(VecDeque::new());
		let ss = TestSnapshotService::new();
		// should sent some
		{
			let mut io = TestIo::new(&mut client, &ss, &queue, None);
			let peer_count = SyncPropagator::propagate_new_transactions(&mut sync, &mut io, || true);
			assert_eq!(1, io.packets.len());
			assert_eq!(1, peer_count);
		}
		// Insert some more
		client.insert_transaction_to_queue();
		let (peer_count2, peer_count3) = {
			let mut io = TestIo::new(&mut client, &ss, &queue, None);
			// Propagate new transactions
			let peer_count2 = SyncPropagator::propagate_new_transactions(&mut sync, &mut io, || true);
			// And now the peer should have all transactions
			let peer_count3 = SyncPropagator::propagate_new_transactions(&mut sync, &mut io, || true);
			(peer_count2, peer_count3)
		};

		// 2 message should be send (in total)
		assert_eq!(2, queue.read().len());
		// 1 peer should be updated but only once after inserting new transaction
		assert_eq!(1, peer_count2);
		assert_eq!(0, peer_count3);
		// TRANSACTIONS_PACKET
		assert_eq!(0x02, queue.read()[0].packet_id);
		assert_eq!(0x02, queue.read()[1].packet_id);
	}

	#[test]
	fn should_maintain_transations_propagation_stats() {
		let mut client = TestBlockChainClient::new();
		client.add_blocks(100, EachBlockWith::Uncle);
		client.insert_transaction_to_queue();
		let mut sync = dummy_sync_with_peer(client.block_hash_delta_minus(1), &client);
		let queue = RwLock::new(VecDeque::new());
		let ss = TestSnapshotService::new();
		let mut io = TestIo::new(&mut client, &ss, &queue, None);
		SyncPropagator::propagate_new_transactions(&mut sync, &mut io, || true);

		let stats = sync.transactions_stats();
		assert_eq!(stats.len(), 1, "Should maintain stats for single transaction.")
	}

	#[test]
	fn should_propagate_service_transaction_to_selected_peers_only() {
		let mut client = TestBlockChainClient::new();
		client.insert_transaction_with_gas_price_to_queue(U256::zero());
		let block_hash = client.block_hash_delta_minus(1);
		let mut sync = ChainSync::new(SyncConfig::default(), &client, None);
		let queue = RwLock::new(VecDeque::new());
		let ss = TestSnapshotService::new();
		let mut io = TestIo::new(&mut client, &ss, &queue, None);

		// when peer#1 is Geth
		insert_dummy_peer(&mut sync, 1, block_hash);
		io.peers_info.insert(1, "Geth".to_owned());
		// and peer#2 is Parity, accepting service transactions
		insert_dummy_peer(&mut sync, 2, block_hash);
		io.peers_info.insert(2, "Parity-Ethereum/v2.6.0/linux/rustc".to_owned());
		// and peer#3 is Parity, accepting service transactions
		insert_dummy_peer(&mut sync, 3, block_hash);
		io.peers_info.insert(3, "Parity-Ethereum/ABCDEFGH/v2.7.3/linux/rustc".to_owned());

		// and new service transaction is propagated to peers
		SyncPropagator::propagate_new_transactions(&mut sync, &mut io, || true);

		// peer#2 && peer#3 are receiving service transaction
		assert!(io.packets.iter().any(|p| p.packet_id == 0x02 && p.recipient == 2)); // TRANSACTIONS_PACKET
		assert!(io.packets.iter().any(|p| p.packet_id == 0x02 && p.recipient == 3)); // TRANSACTIONS_PACKET
		assert_eq!(io.packets.len(), 2);
	}

	#[test]
	fn should_propagate_service_transaction_is_sent_as_separate_message() {
		let mut client = TestBlockChainClient::new();
		let tx1_hash = client.insert_transaction_to_queue();
		let tx2_hash = client.insert_transaction_with_gas_price_to_queue(U256::zero());
		let block_hash = client.block_hash_delta_minus(1);
		let mut sync = ChainSync::new(SyncConfig::default(), &client, None);
		let queue = RwLock::new(VecDeque::new());
		let ss = TestSnapshotService::new();
		let mut io = TestIo::new(&mut client, &ss, &queue, None);

		// when peer#1 is Parity, accepting service transactions
		insert_dummy_peer(&mut sync, 1, block_hash);
		io.peers_info.insert(1, "Parity-Ethereum/v2.6.0/linux/rustc".to_owned());

		// and service + non-service transactions are propagated to peers
		SyncPropagator::propagate_new_transactions(&mut sync, &mut io, || true);

		// two separate packets for peer are queued:
		// 1) with non-service-transaction
		// 2) with service transaction
		let sent_transactions: Vec<UnverifiedTransaction> = io.packets.iter()
			.filter_map(|p| {
				if p.packet_id != 0x02 || p.recipient != 1 { // TRANSACTIONS_PACKET
					return None;
				}

				let rlp = Rlp::new(&*p.data);
				let item_count = rlp.item_count().unwrap_or(0);
				if item_count != 1 {
					return None;
				}

				rlp.at(0).ok().and_then(|r| r.as_val().ok())
			})
			.collect();
		assert_eq!(sent_transactions.len(), 2);
		assert!(sent_transactions.iter().any(|tx| tx.hash() == tx1_hash));
		assert!(sent_transactions.iter().any(|tx| tx.hash() == tx2_hash));
	}
}<|MERGE_RESOLUTION|>--- conflicted
+++ resolved
@@ -17,16 +17,11 @@
 use std::cmp;
 use std::collections::HashSet;
 
-use api::{ETH_PROTOCOL, WARP_SYNC_PROTOCOL_ID};
 use bytes::Bytes;
 use ethereum_types::H256;
 use fastmap::H256FastSet;
-<<<<<<< HEAD
-use network::{PeerId, PacketId, ProtocolId};
 use network::client_version::ClientCapabilities;
-=======
-use network::{PeerId};
->>>>>>> 81022bfd
+use network::PeerId;
 use rand::Rng;
 use rlp::{Encodable, RlpStream};
 use sync_io::SyncIo;
@@ -44,32 +39,6 @@
 	MIN_PEERS_PROPAGATION,
 };
 
-<<<<<<< HEAD
-=======
-/// Checks if peer is able to process service transactions
-fn accepts_service_transaction(client_id: &str) -> bool {
-	// Parity versions starting from this will accept service-transactions
-	const SERVICE_TRANSACTIONS_VERSION: (u32, u32) = (1u32, 6u32);
-	// Parity client string prefix
-	const LEGACY_CLIENT_ID_PREFIX: &'static str = "Parity/";
-	const PARITY_CLIENT_ID_PREFIX: &'static str = "Parity-Ethereum/";
-	const VERSION_PREFIX: &'static str = "/v";
-
-	let idx = client_id.rfind(VERSION_PREFIX).map(|idx| idx + VERSION_PREFIX.len()).unwrap_or(client_id.len());
-	let splitted = if client_id.starts_with(LEGACY_CLIENT_ID_PREFIX) || client_id.starts_with(PARITY_CLIENT_ID_PREFIX) {
-		client_id[idx..].split('.')
-	} else {
-		return false;
-	};
-
-	let ver: Vec<u32> = splitted
-			.take(2)
-			.filter_map(|s| s.parse().ok())
-			.collect();
-	ver.len() == 2 && (ver[0] > SERVICE_TRANSACTIONS_VERSION.0 || (ver[0] == SERVICE_TRANSACTIONS_VERSION.0 && ver[1] >= SERVICE_TRANSACTIONS_VERSION.1))
-}
-
->>>>>>> 81022bfd
 /// The Chain Sync Propagator: propagates data to peers
 pub struct SyncPropagator;
 
@@ -80,11 +49,8 @@
 		let sent = peers.len();
 		let mut send_packet = |io: &mut SyncIo, rlp: Bytes| {
 			for peer_id in peers {
-<<<<<<< HEAD
-				SyncPropagator::send_packet(io, ETH_PROTOCOL, *peer_id, NEW_BLOCK_PACKET, rlp.clone());
-=======
 				SyncPropagator::send_packet(io, *peer_id, NewBlockPacket, rlp.clone());
->>>>>>> 81022bfd
+
 				if let Some(ref mut peer) = sync.peers.get_mut(peer_id) {
 					peer.latest_hash = chain_info.best_block_hash.clone();
 				}
@@ -119,11 +85,7 @@
 			if let Some(ref mut peer) = sync.peers.get_mut(peer_id) {
 				peer.latest_hash = best_block_hash;
 			}
-<<<<<<< HEAD
-			SyncPropagator::send_packet(io, ETH_PROTOCOL, *peer_id, NEW_BLOCK_HASHES_PACKET, rlp.clone());
-=======
 			SyncPropagator::send_packet(io, *peer_id, NewBlockHashesPacket, rlp.clone());
->>>>>>> 81022bfd
 		}
 		sent
 	}
@@ -191,11 +153,7 @@
 
 		let send_packet = |io: &mut SyncIo, peer_id: PeerId, sent: usize, rlp: Bytes| {
 			let size = rlp.len();
-<<<<<<< HEAD
-			SyncPropagator::send_packet(io, ETH_PROTOCOL, peer_id, TRANSACTIONS_PACKET, rlp);
-=======
 			SyncPropagator::send_packet(io, peer_id, TransactionsPacket, rlp);
->>>>>>> 81022bfd
 			trace!(target: "sync", "{:02} <- Transactions ({} entries; {} bytes)", peer_id, sent, size);
 		};
 
@@ -314,11 +272,7 @@
 				io.chain().chain_info().total_difficulty
 			);
 			for peer_id in &peers {
-<<<<<<< HEAD
-				SyncPropagator::send_packet(io, ETH_PROTOCOL, *peer_id, NEW_BLOCK_PACKET, rlp.clone());
-=======
 				SyncPropagator::send_packet(io, *peer_id, NewBlockPacket, rlp.clone());
->>>>>>> 81022bfd
 			}
 		}
 	}
@@ -328,20 +282,12 @@
 		let lucky_peers = ChainSync::select_random_peers(&sync.get_consensus_peers());
 		trace!(target: "sync", "Sending consensus packet to {:?}", lucky_peers);
 		for peer_id in lucky_peers {
-<<<<<<< HEAD
-			SyncPropagator::send_packet(io, WARP_SYNC_PROTOCOL_ID, peer_id, CONSENSUS_DATA_PACKET, packet.clone());
-=======
 			SyncPropagator::send_packet(io, peer_id, ConsensusDataPacket, packet.clone());
->>>>>>> 81022bfd
 		}
 	}
 
 	/// Broadcast private transaction message to peers.
-<<<<<<< HEAD
-	pub fn propagate_private_transaction(sync: &mut ChainSync, io: &mut SyncIo, transaction_hash: H256, protocol: ProtocolId, packet_id: PacketId, packet: Bytes) {
-=======
 	pub fn propagate_private_transaction(sync: &mut ChainSync, io: &mut SyncIo, transaction_hash: H256, packet_id: SyncPacketId, packet: Bytes) {
->>>>>>> 81022bfd
 		let lucky_peers = ChainSync::select_random_peers(&sync.get_private_transaction_peers(&transaction_hash));
 		if lucky_peers.is_empty() {
 			error!(target: "privatetx", "Cannot propagate the packet, no peers with private tx enabled connected");
@@ -351,7 +297,7 @@
 				if let Some(ref mut peer) = sync.peers.get_mut(&peer_id) {
 					peer.last_sent_private_transactions.insert(transaction_hash);
 				}
-				SyncPropagator::send_packet(io, protocol, peer_id, packet_id, packet.clone());
+				SyncPropagator::send_packet(io, peer_id, packet_id, packet.clone());
 			}
 		}
 	}
@@ -372,13 +318,8 @@
 	}
 
 	/// Generic packet sender
-<<<<<<< HEAD
-	pub fn send_packet(sync: &mut SyncIo, protocol: ProtocolId, peer_id: PeerId, packet_id: PacketId, packet: Bytes) {
-		if let Err(e) = sync.send_protocol(protocol, peer_id, packet_id, packet) {
-=======
 	pub fn send_packet(sync: &mut SyncIo, peer_id: PeerId, packet_id: SyncPacketId, packet: Bytes) {
 		if let Err(e) = sync.send(peer_id, packet_id, packet) {
->>>>>>> 81022bfd
 			debug!(target:"sync", "Error sending packet: {:?}", e);
 			sync.disconnect_peer(peer_id);
 		}

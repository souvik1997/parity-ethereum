--- conflicted
+++ resolved
@@ -98,13 +98,8 @@
 		self.network.respond(packet_id, data)
 	}
 
-<<<<<<< HEAD
-	fn send_protocol(&mut self, protocol: ProtocolId, peer_id: PeerId, packet_id: PacketId, data: Vec<u8>) -> Result<(), Error>{
-		self.network.send_protocol(protocol, peer_id, packet_id, data)
-=======
 	fn send(&mut self, peer_id: PeerId, packet_id: SyncPacketId, data: Vec<u8>) -> Result<(), Error>{
 		self.network.send_protocol(packet_id.protocol(), peer_id, packet_id.id(), data)
->>>>>>> 81022bfd
 	}
 
 	fn chain(&self) -> &BlockChainClient {

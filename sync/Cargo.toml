[package]
description = "Ethcore blockchain sync"
name = "ethsync"
version = "1.4.0"
license = "GPL-3.0"
authors = ["Ethcore <admin@ethcore.io"]
build = "build.rs"

[lib]

[build-dependencies]
ethcore-ipc-codegen = { path = "../ipc/codegen" }

[dependencies]
ethcore-util = { path = "../util" }
ethkey = { path = "../ethkey" }
ethcore-network = { path = "../util/network" }
ethcore-io = { path = "../util/io" }
ethcore = { path = "../ethcore" }
rlp = { path = "../util/rlp" }
<<<<<<< HEAD
ethcore-devtools = { path = "../devtools" }
clippy = { version = "0.0.85", optional = true}
=======
clippy = { version = "0.0.90", optional = true}
>>>>>>> 551b5d7b
log = "0.3"
env_logger = "0.3"
time = "0.1.34"
rand = "0.3.13"
heapsize = "0.3"
ethcore-ipc = { path = "../ipc/rpc" }
semver = "0.2"
ethcore-ipc-nano = { path = "../ipc/nano" }
parking_lot = "0.2.6"

[features]
default = []
dev = ["clippy", "ethcore/dev", "ethcore-util/dev"]<|MERGE_RESOLUTION|>--- conflicted
+++ resolved
@@ -18,12 +18,8 @@
 ethcore-io = { path = "../util/io" }
 ethcore = { path = "../ethcore" }
 rlp = { path = "../util/rlp" }
-<<<<<<< HEAD
 ethcore-devtools = { path = "../devtools" }
-clippy = { version = "0.0.85", optional = true}
-=======
 clippy = { version = "0.0.90", optional = true}
->>>>>>> 551b5d7b
 log = "0.3"
 env_logger = "0.3"
 time = "0.1.34"
